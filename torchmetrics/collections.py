--- conflicted
+++ resolved
@@ -12,10 +12,7 @@
 # See the License for the specific language governing permissions and
 # limitations under the License.
 
-<<<<<<< HEAD
 from collections import OrderedDict, Iterable
-=======
->>>>>>> 51d952d3
 from copy import deepcopy
 from typing import Any, Dict, Hashable, Iterable, Optional, Sequence, Tuple, Union
 
