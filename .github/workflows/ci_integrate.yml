--- conflicted
+++ resolved
@@ -59,11 +59,7 @@
 
     - name: Freeze Numpy (hotfix)
       if: matrix.requires == 'latest'
-<<<<<<< HEAD
       run: pip install -q "numpy==1.20.0"  # temp hotfix for cypesq
-=======
-      run: pip install -q "numpy==1.20.0"  # temp fix for cypesq
->>>>>>> 84b1c253
 
     - name: Install all dependencies
       run: |
@@ -73,15 +69,6 @@
         pip install -r requirements/integrate.txt --quiet --upgrade-strategy only-if-needed --find-links $PYTORCH_URL
         pip uninstall -y torchmetrics
         pip list
-<<<<<<< HEAD
-
-    - name: HF cache
-      uses: actions/cache@v2
-      with:
-        path: $TRANSFORMERS_CACHE
-        key: cache-transformers
-=======
->>>>>>> 84b1c253
 
     - name: Integrations
       run: |
