name: CI testing - complete

# see: https://help.github.com/en/actions/reference/events-that-trigger-workflows
on:  # Trigger the workflow on push or pull request, but only for the master branch
  push:
    branches: [master, "release/*"]
  pull_request:
    branches: [master, "release/*"]
    types: [opened, reopened, ready_for_review, synchronize]

concurrency:
  group: ${{ github.workflow }}-${{ github.ref }}-${{ github.head_ref }}
  cancel-in-progress: ${{ ! (github.ref == 'refs/heads/master' || startsWith(github.ref, 'refs/heads/release/')) }}

defaults:
  run:
    shell: bash

jobs:
  # ToDo: consider unifying in a single workflow and distributing outputs to all others depending ones
  check-diff:
    runs-on: ubuntu-20.04
    if: github.event.pull_request.draft == false
    timeout-minutes: 5
    # Map a step output to a job output
    outputs:
      focus: ${{ steps.diff-domains.outputs.focus }}
    steps:
    - uses: actions/checkout@v2
    - uses: actions/setup-python@v2
      with:
        python-version: 3.8

    - name: Get PR diff
      id: diff-domains
      env:
        PR_NUMBER: "${{ github.event.pull_request.number }}"
      run: |
        pip install fire requests
        # python actions/assistant.py list_runtimes $PR_NUMBER
        echo "::set-output name=focus::$(python .github/assistant.py changed_domains $PR_NUMBER 2>&1)"
    - run: echo "${{ steps.diff-domains.outputs.focus }}"

  pytest:
    runs-on: ${{ matrix.os }}
    needs: check-diff
    strategy:
      fail-fast: false
      matrix:
        os: [ubuntu-20.04, macOS-10.15, windows-2019]
        python-version: [3.6, 3.8, 3.9]
        requires: ['oldest', 'latest']
        exclude:
          - {python-version: 3.6, requires: 'latest'}
          - {python-version: 3.9, requires: 'oldest'}
    env:
      PYTEST_ARTEFACT: test-results-${{ matrix.os }}-py${{ matrix.python-version }}-${{ matrix.requires }}.xml
      PYTORCH_URL: https://download.pytorch.org/whl/cpu/torch_stable.html

    # Timeout: https://stackoverflow.com/a/59076067/4521646
    # seems that MacOS jobs take much more than orger OS
    timeout-minutes: 95

    steps:
    - uses: actions/checkout@v2
    - name: Set up Python ${{ matrix.python-version }}
      uses: actions/setup-python@v2
      with:
        python-version: ${{ matrix.python-version }}

    # Github Actions: Run step on specific OS: https://stackoverflow.com/a/57948488/4521646
    - name: Setup macOS
      if: runner.os == 'macOS'
      run: |
        brew install gcc libomp ffmpeg # https://github.com/pytorch/pytorch/issues/20030
    - name: Setup Linux
      if: runner.os == 'Linux'
      run: |
        sudo apt update --fix-missing
        sudo apt install -y ffmpeg
    - name: Setup Windows
      if: runner.os == 'windows'
      run: |
        choco install ffmpeg

    - uses: ./.github/actions/caching
      with:
        os: ${{ runner.os }}
        requires: ${{ matrix.requires }}
        python-version: ${{ matrix.python-version }}

    - name: Install base dependencies
      run: |
        pip --version
        pip install --requirement requirements.txt --upgrade --find-links $PYTORCH_URL

    - name: Freeze Numpy (hotfix)
      if: matrix.requires == 'latest'
<<<<<<< HEAD
      run: pip install -q "numpy==1.20.0"  # temp hotfix for cypesq
=======
      run: pip install -q "numpy==1.20.0"  # temp fix for cypesq
>>>>>>> 84b1c253

    - name: Install all dependencies
      run: |
        python ./requirements/adjust-versions.py requirements.txt
        python ./requirements/adjust-versions.py requirements/image.txt
        pip install --requirement requirements/devel.txt --upgrade --find-links $PYTORCH_URL
        pip list
<<<<<<< HEAD

    - name: HF cache
      uses: actions/cache@v2
      with:
        path: $TRANSFORMERS_CACHE
        key: cache-transformers
=======
>>>>>>> 84b1c253

    - name: Tests
      env:
        TEST_DIRS: "${{ needs.check-diff.outputs.focus }}"
      run: |
        phmdoctest README.md --outfile tests/test_readme.py
        python -m pytest torchmetrics $TEST_DIRS --cov=torchmetrics --junitxml="junit/$PYTEST_ARTEFACT" --durations=50

    - name: Upload pytest test results
      uses: actions/upload-artifact@v2
      with:
        name: $PYTEST_ARTEFACT
        path: "junit/$PYTEST_ARTEFACT"
      if: failure()

    - name: Statistics
      if: success()
      run: |
        coverage xml
        coverage report

    - run: echo "::set-output name=TORCH::$(python -c 'import torch ; print(torch.__version__)' 2>&1)"
      id: info

    - name: Upload coverage to Codecov
      uses: codecov/codecov-action@v1
      with:
        token: ${{ secrets.CODECOV_TOKEN }}
        file: ./coverage.xml
        flags: cpu,pytest,${{ runner.os }},python${{ matrix.python-version }},torch${{ steps.info.outputs.TORCH }}
        env_vars: OS,PYTHON
        name: codecov-umbrella
        fail_ci_if_error: false<|MERGE_RESOLUTION|>--- conflicted
+++ resolved
@@ -96,11 +96,7 @@
 
     - name: Freeze Numpy (hotfix)
       if: matrix.requires == 'latest'
-<<<<<<< HEAD
       run: pip install -q "numpy==1.20.0"  # temp hotfix for cypesq
-=======
-      run: pip install -q "numpy==1.20.0"  # temp fix for cypesq
->>>>>>> 84b1c253
 
     - name: Install all dependencies
       run: |
@@ -108,15 +104,6 @@
         python ./requirements/adjust-versions.py requirements/image.txt
         pip install --requirement requirements/devel.txt --upgrade --find-links $PYTORCH_URL
         pip list
-<<<<<<< HEAD
-
-    - name: HF cache
-      uses: actions/cache@v2
-      with:
-        path: $TRANSFORMERS_CACHE
-        key: cache-transformers
-=======
->>>>>>> 84b1c253
 
     - name: Tests
       env:
