--- conflicted
+++ resolved
@@ -33,13 +33,8 @@
     pass
 
 NUM_PROCESSES = 2
-<<<<<<< HEAD
 NUM_BATCHES = 10 if torch.cuda.is_available() else 4
 BATCH_SIZE = 64 if torch.cuda.is_available() else 16
-=======
-NUM_BATCHES = 4  # Need to be divisible with the number of processes
-BATCH_SIZE = 32
->>>>>>> ac6539bc
 NUM_CLASSES = 5
 EXTRA_DIM = 3
 THRESHOLD = 0.5
